--- conflicted
+++ resolved
@@ -17,19 +17,6 @@
 
 -- In a rule parameter declaration, multiple variables can be declared
 -- with a single type. 
-
-<<<<<<< HEAD
-parameters :: Parser [[Variable]]
-parameters = keyword "(" |> (pure (:) <*> varList <*> maybeSome (keyword ";" |> varList)) <| keyword ")" 
-
-
-varList :: Parser [Variable]
-varList = pure (\(ids, v) -> [ (id, v) | id <- ids ]) <*>
-          ( pure (,)
-            <*> ( pure (:) <*> lowerIdent <*> maybeSome ( keyword "," |> lowerIdent ) ) <| keyword ":"
-            <*> gpType  )
-
-=======
 parameters :: Parser [Variable]
 parameters = keyword "(" 
           |> pure (++) <*> varList <*> (pure concat <*> maybeSome (keyword ";" |> varList))
@@ -41,8 +28,6 @@
           <*> ( pure (:) <*> lowerIdent <*> maybeSome ( keyword "," |> lowerIdent ) ) 
           <| keyword ":" <*> gpType )
           
->>>>>>> 0d891457
-
 gpType :: Parser VarType
 gpType = pure gptype <*> label
    where gptype t = fromJust $ lookup t gpTypes
