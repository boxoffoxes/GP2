P = parseGP
<<<<<<< HEAD
OBJECTS = gpparser.tab.o lex.yy.o ast.o pretty.o seman.o transform.o graph.o rule.o match.o stack.o main.o
PARSEOBJECTS = gpparser.tab.o lex.yy.o ast.o seman.o pretty.o main.o  
=======
OBJECTS = gpparser.tab.o lex.yy.o ast.o rule.o pretty.o seman.o graph.o match.o stack.o main.o
PARSEOBJECTS = gpparser.tab.o lex.yy.o ast.o seman.o pretty.o main.o
>>>>>>> 4dc6b3df
CC = gcc
CFLAGS = -g -Wall -Wextra `pkg-config --cflags --libs glib-2.0`
#CFLAGS = -g -Wall -Wextra -I/local/d0p6/chrisbak/root/include/glib-2.0 -I/local/d0p6/chrisbak/root/lib/glib-2.0/include
LFLAGS = -lglib-2.0
VALGRIND = G_SLICE=always-malloc G_DEBUG=gc-friendly valgrind --tool=memcheck --leak-check=full --leak-resolution=high --track-origins=yes

# Builds executable runGP.
default:	$(OBJECTS)
		$(CC) $(OBJECTS) $(LFLAGS) -o runGP

<<<<<<< HEAD
debug:		$(OBJECTS)
		$(CC) $(OBJECTS) $(LFLAGS) -o runGP 	
		$(VALGRIND) --suppressions=GNOME.supp/glib.supp ./runGP $(F1) $(F2)

=======
>>>>>>> 4dc6b3df
# Builds executable GP 2 parser
$(P):	        $(PARSEOBJECTS)
		$(CC) $(PARSEOBJECTS) $(LFLAGS) -o $(P) 	  	

# Builds executable GP 2 parser and runs it on extensionless files.
# Usage: make F1=<program_filename> F2=<graph_filename>
$(P)-run:       $(PARSEOBJECTS)
		$(CC) $(PARSEOBJECTS) $(LFLAGS) -o $(P) 	
		./$(P) $(F1) $(F2)       	

$(P)-debug:	$(PARSEOBJECTS)
		$(CC) $(PARSEOBJECTS) $(LFLAGS) -o $(P) 	
		$(VALGRIND) --suppressions=GNOME.supp/glib.supp ./$(P) $(F1) $(F2)

# Testing file.
<<<<<<< HEAD
test:		graph.o stack.o lhs.o
		$(CC) graph.o stack.o lhs.o $(LFLAGS) -o testGP

test-debug:	graph.o stack.o lhs.o
		$(CC) graph.o stack.o lhs.o $(LFLAGS) -o testGP

=======
>>>>>>> 4dc6b3df
test:		generate.o graph.o stack.o test.o
		$(CC) generate.o graph.o stack.o test.o $(LFLAGS) -o testGP

test-debug:	generate.o graph.o stack.o test.o
		$(CC) generate.o graph.o stack.o test.o $(LFLAGS) -o testGP
		$(VALGRIND) --suppressions=GNOME.supp/glib.supp ./testGP

match:		runtime.o match_r1.o match.o graph.o stack.o 
		$(CC) runtime.o match_r1.o match.o graph.o stack.o  $(LFLAGS) -o match

match-debug:	runtime.o match_r1.o match.o graph.o stack.o 
		$(CC) runtime.o match_r1.o match.o graph.o stack.o $(LFLAGS) -o match
		$(VALGRIND) --suppressions=GNOME.supp/glib.supp ./match

gpparser.tab.o: gpparser.tab.c gpparser.tab.h
		$(CC) $(CFLAGS) -c gpparser.tab.c

gpparser.tab.c gpparser.tab.h: gpparser.y ast.h
		bison -dtv gpparser.y

lex.yy.o: 	lex.yy.c 
		$(CC) $(CFLAGS) -c lex.yy.c

lex.yy.c:	gplexer.lex gpparser.tab.h ast.h 
		flex gplexer.lex

<<<<<<< HEAD
main.o:         main.c ast.h globals.h pretty.h rule.h seman.h stack.h transform.h
		$(CC) $(CFLAGS) -c main.c
=======
oilgraph.o: oilgraph.c oilgraph.h
	$(CC) $(CFLAGS) -c $<

main.o:         main.c ast.h globals.h pretty.h seman.h
>>>>>>> 4dc6b3df

ast.o: 		ast.c ast.h globals.h
		$(CC) $(CFLAGS) -c ast.c

rule.o:		rule.c globals.h graph.h rule.h
		$(CC) $(CFLAGS) -c rule.c

pretty.o:       pretty.c pretty.h ast.h globals.h seman.h
		$(CC) $(CFLAGS) -c pretty.c

seman.o:	seman.c seman.h ast.h globals.h
		$(CC) $(CFLAGS) -c seman.c

transform.o:	transform.c transform.h ast.h globals.h graph.h rule.h 
		$(CC) $(CFLAGS) -c transform.c

graph.o:	graph.c globals.h graph.h 
		$(CC) $(CFLAGS) -c graph.c

match.o:	match.c globals.h graph.h rule.h match.h 
		$(CC) $(CFLAGS) -c match.c

stack.o:	stack.c globals.h stack.h
		$(CC) $(CFLAGS) -c stack.c

generate.o:	generate.c globals.h match.h generate.h
		$(CC) $(CFLAGS) -c generate.c

<<<<<<< HEAD
runtime.o:	runtime.c globals.h graph.h match_r1.h runtime.h
		$(CC) $(CFLAGS) -c runtime.c

match_r1.o:	match_r1.c match_r1.h globals.h graph.h match.h
		$(CC) $(CFLAGS) -c match_r1.c
=======
staticsearch.o:	staticsearch.c globals.h graph.h match.h rule.h staticsearch.h 
>>>>>>> 4dc6b3df

lhs.o:		lhs.c generate.h graph.h
		$(CC) $(CFLAGS) -c lhs.c
clean:
		rm *.o gpparser.tab.c gpparser.tab.h lex.yy.c runGP $(P) testGP match
<|MERGE_RESOLUTION|>--- conflicted
+++ resolved
@@ -1,11 +1,6 @@
 P = parseGP
-<<<<<<< HEAD
 OBJECTS = gpparser.tab.o lex.yy.o ast.o pretty.o seman.o transform.o graph.o rule.o match.o stack.o main.o
 PARSEOBJECTS = gpparser.tab.o lex.yy.o ast.o seman.o pretty.o main.o  
-=======
-OBJECTS = gpparser.tab.o lex.yy.o ast.o rule.o pretty.o seman.o graph.o match.o stack.o main.o
-PARSEOBJECTS = gpparser.tab.o lex.yy.o ast.o seman.o pretty.o main.o
->>>>>>> 4dc6b3df
 CC = gcc
 CFLAGS = -g -Wall -Wextra `pkg-config --cflags --libs glib-2.0`
 #CFLAGS = -g -Wall -Wextra -I/local/d0p6/chrisbak/root/include/glib-2.0 -I/local/d0p6/chrisbak/root/lib/glib-2.0/include
@@ -16,13 +11,10 @@
 default:	$(OBJECTS)
 		$(CC) $(OBJECTS) $(LFLAGS) -o runGP
 
-<<<<<<< HEAD
 debug:		$(OBJECTS)
 		$(CC) $(OBJECTS) $(LFLAGS) -o runGP 	
 		$(VALGRIND) --suppressions=GNOME.supp/glib.supp ./runGP $(F1) $(F2)
 
-=======
->>>>>>> 4dc6b3df
 # Builds executable GP 2 parser
 $(P):	        $(PARSEOBJECTS)
 		$(CC) $(PARSEOBJECTS) $(LFLAGS) -o $(P) 	  	
@@ -38,20 +30,11 @@
 		$(VALGRIND) --suppressions=GNOME.supp/glib.supp ./$(P) $(F1) $(F2)
 
 # Testing file.
-<<<<<<< HEAD
 test:		graph.o stack.o lhs.o
 		$(CC) graph.o stack.o lhs.o $(LFLAGS) -o testGP
 
 test-debug:	graph.o stack.o lhs.o
 		$(CC) graph.o stack.o lhs.o $(LFLAGS) -o testGP
-
-=======
->>>>>>> 4dc6b3df
-test:		generate.o graph.o stack.o test.o
-		$(CC) generate.o graph.o stack.o test.o $(LFLAGS) -o testGP
-
-test-debug:	generate.o graph.o stack.o test.o
-		$(CC) generate.o graph.o stack.o test.o $(LFLAGS) -o testGP
 		$(VALGRIND) --suppressions=GNOME.supp/glib.supp ./testGP
 
 match:		runtime.o match_r1.o match.o graph.o stack.o 
@@ -73,15 +56,8 @@
 lex.yy.c:	gplexer.lex gpparser.tab.h ast.h 
 		flex gplexer.lex
 
-<<<<<<< HEAD
 main.o:         main.c ast.h globals.h pretty.h rule.h seman.h stack.h transform.h
 		$(CC) $(CFLAGS) -c main.c
-=======
-oilgraph.o: oilgraph.c oilgraph.h
-	$(CC) $(CFLAGS) -c $<
-
-main.o:         main.c ast.h globals.h pretty.h seman.h
->>>>>>> 4dc6b3df
 
 ast.o: 		ast.c ast.h globals.h
 		$(CC) $(CFLAGS) -c ast.c
@@ -110,15 +86,13 @@
 generate.o:	generate.c globals.h match.h generate.h
 		$(CC) $(CFLAGS) -c generate.c
 
-<<<<<<< HEAD
 runtime.o:	runtime.c globals.h graph.h match_r1.h runtime.h
 		$(CC) $(CFLAGS) -c runtime.c
 
 match_r1.o:	match_r1.c match_r1.h globals.h graph.h match.h
 		$(CC) $(CFLAGS) -c match_r1.c
-=======
+
 staticsearch.o:	staticsearch.c globals.h graph.h match.h rule.h staticsearch.h 
->>>>>>> 4dc6b3df
 
 lhs.o:		lhs.c generate.h graph.h
 		$(CC) $(CFLAGS) -c lhs.c
