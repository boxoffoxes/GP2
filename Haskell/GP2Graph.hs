--- conflicted
+++ resolved
@@ -1,29 +1,14 @@
-<<<<<<< HEAD
-module GP2Graph (GP2Graph, GP2HostLabel(..), IntOrStr(..), Colour(..), unlabelled, k) where
-
-import Graph
-
-data GP2HostLabel = GP2HostLabel [IntOrStr] Colour deriving (Eq, Show)
-
-data GP2Atom = Int Int | Str String | Chr Char deriving (Eq, Show)
-=======
 module GP2Graph (GP2HostGraph, GP2HostLabel(..), HostAtom(..), Colour(..), unlabelled, k) where
 
 import Graph
 
+data HostAtom = Int Int | Str String | Chr Char deriving (Eq, Show)
 data GP2HostLabel = GP2HostLabel [HostAtom] Colour deriving (Eq, Show)
-
-data HostAtom = Int Int | Str String | Chr Char deriving (Eq, Show)
->>>>>>> a26e44c5
 
 {- Colours have yet to be formalised. Currently working on the assumption that only one can be applied to a given edge or node -}
 data Colour   = Uncoloured | Red | Green | Blue | Grey | Cyan | Dashed deriving (Eq, Show)
 
-<<<<<<< HEAD
-type GP2Graph = Graph GP2HostLabel
-=======
 type GP2HostGraph = Graph GP2HostLabel
->>>>>>> a26e44c5
 
 unlabelled :: GP2HostLabel
 unlabelled  =  GP2HostLabel [] Uncoloured
