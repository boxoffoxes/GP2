--- conflicted
+++ resolved
@@ -11,25 +11,15 @@
 default:	$(OBJECTS)
 		$(CC) $(OBJECTS) $(LFLAGS) -o $(P)
 
-<<<<<<< HEAD
-# Builds executable runGP and runs it on extensionless files.
-# Usage: make runGP F1=<program_filename> F2=<graph_filename>
-$(P):	        $(PARSEOBJECTS)
-=======
 # Builds executable gpparse and runs it on extensionless files.
 # Usage: make F1=<program_filename> F2=<graph_filename>
-default:        $(PARSEOBJECTS)
->>>>>>> 1802613d
+$(P):	        $(PARSEOBJECTS)
 		$(CC) $(PARSEOBJECTS) $(LFLAGS) -o $(P) 	
 		./$(P) $(F1) $(F2)       	
 
 debug:		$(PARSEOBJECTS)
 		$(CC) $(PARSEOBJECTS) $(LFLAGS) -o $(P) 	
-<<<<<<< HEAD
 		$(VALGRIND) --suppressions=GNOME.supp/glib.supp ./$(P) $(F1) $(F2)
-=======
-		G_SLICE=always-malloc G_DEBUG=gc-friendly valgrind --tool=memcheck --leak-check=full --leak-resolution=high --track-origins=yes --suppressions=GNOME.supp/glib.supp ./$(P) $(F1) $(F2)
->>>>>>> 1802613d
 
 # Testing file.
 test:		ast.o graph.o match.o rule.o staticsearch.o test.o
@@ -38,20 +28,8 @@
 
 test-debug:	ast.o graph.o match.o rule.o staticsearch.o test.o
 		$(CC) ast.o graph.o match.o rule.o staticsearch.o test.o $(LFLAGS) -o testGP
-<<<<<<< HEAD
 		$(VALGRIND) --suppressions=GNOME.supp/glib.supp ./testGP
 
-
-=======
-		G_SLICE=always-malloc G_DEBUG=gc-friendly valgrind --tool=memcheck --leak-check=full --leak-resolution=high --track-origins=yes ./testGP
-
-
-
-# Builds executable runGP.
-# Usage: make runGP
-$(P):		$(OBJECTS)
-		$(CC) $(OBJECTS) $(LFLAGS) -o $(P)
->>>>>>> 1802613d
 
 gpparser.tab.o: gpparser.tab.c gpparser.tab.h
 		$(CC) $(CFLAGS) -c gpparser.tab.c
@@ -65,17 +43,11 @@
 lex.yy.c:	gplexer.lex gpparser.tab.h ast.h 
 		flex gplexer.lex
 
-<<<<<<< HEAD
 main.o:         main.c ast.h globals.h pretty.h seman.h
-=======
-main.o:         main.c pretty.h
->>>>>>> 1802613d
-		$(CC) $(CFLAGS) -c main.c
 
 ast.o: 		ast.c ast.h globals.h
 		$(CC) $(CFLAGS) -c ast.c
 
-<<<<<<< HEAD
 rule.o:		rule.c globals.h graph.h rule.h
 		$(CC) $(CFLAGS) -c rule.c
 
@@ -92,25 +64,6 @@
 		$(CC) $(CFLAGS) -c match.c
 
 staticsearch.o:	staticsearch.c globals.h graph.h match.h rule.h staticsearch.h 
-=======
-rule.o:		rule.c rule.h
-		$(CC) $(CFLAGS) -c rule.c
-
-pretty.o:       pretty.c pretty.h 
-		$(CC) $(CFLAGS) -c pretty.c
-
-seman.o:	seman.c seman.h 
-		$(CC) $(CFLAGS) -c seman.c
-
-graph.o:	graph.c graph.h 
-		$(CC) $(CFLAGS) -c graph.c
-
-match.o:	match.c match.h 
-		$(CC) $(CFLAGS) -c match.c
-
-staticsearch.o:	staticsearch.c staticsearch.h 
->>>>>>> 1802613d
-		$(CC) $(CFLAGS) -c staticsearch.c
 
 test.o:		test.c staticsearch.h
 		$(CC) $(CFLAGS) -c test.c
