--- conflicted
+++ resolved
@@ -17,17 +17,6 @@
   Compiled with GCC 4.6.4, GNU Bison 2.5 and Flex 2.5.35.
 
 /////////////////////////////////////////////////////////////////////////// */ 
-
-<<<<<<< HEAD
-=======
-#include "pretty.h" 
-/* #include "ast.h" 
-#include "seman.h" 
-#include <stdbool.h>
-#include <stdio.h> 
-#include <stdlib.h>
-#include <string.h> */
->>>>>>> 1802613d
 
 #include "ast.h" 
 #include "globals.h"
