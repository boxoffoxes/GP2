--- conflicted
+++ resolved
@@ -1,19 +1,6 @@
 -- a simple implementation of labelled graphs using sparse arrays for node and edge sets
 -- Colin Runciman (colin.runciman@york.ac.uk) April 2014
 
-<<<<<<< HEAD
-module Graph (Graph, NodeId, EdgeId,
-               emptyGraph, newNode, newNodeList, newEdge, newEdgeList,
-               allNodes, allEdges, outEdges, inEdges, incidentEdges, joiningEdges,
-               maybeSource, source, maybeTarget, target, 
-               maybeNLabel, nLabel, maybeELabel, eLabel,
-               rmNode, rmNodeList, rmEdge, rmEdgeList, eReLabel, nReLabel,
-               sublistsOf, permutedSizedSubsets, 
-               graphToGP2, generateMatches)
-               where
-
-import Prelude 
-=======
 module Graph (Graph, NodeId, EdgeId, nodeNumber, edgeNumber,
               emptyGraph, newNode, newNodeList, newEdge, newEdgeList,
               allNodes, allEdges, outEdges, outdegree, inEdges, indegree, 
@@ -22,7 +9,6 @@
               rmNode, rmNodeList, rmEdge, rmEdgeList, eReLabel, nReLabel)
               where
 
->>>>>>> fea52309
 import ExAr
 import Data.Maybe
 import Data.List (union, intersect, permutations)
