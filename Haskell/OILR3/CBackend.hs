--- conflicted
+++ resolved
@@ -10,7 +10,7 @@
 import Debug.Trace
 
 type OilrProg = [Instr Int Int]
-type OilrIndexBits = (Int, Int, Int, Int, Int)
+type OilrIndexBits = (Int, Int, Int, Int)
 
 hostToC :: OilrProg -> String
 hostToC is = makeCFunction "_HOST" $ map hostCompileInstruction is
@@ -42,8 +42,7 @@
     where
         idx = makeSearchSpacesForDecl capBits oilr (concat iss)
         defns = map ((compileDefn idx) . (makeLoops [] Nothing) ) iss
-        consts = "#define OILR_C_BITS (" ++ (show cBits) ++ ")\n"
-              ++ "#define OILR_O_BITS (" ++ (show oBits) ++ ")\n"
+        consts = "#define OILR_O_BITS (" ++ (show oBits) ++ ")\n"
               ++ "#define OILR_I_BITS (" ++ (show iBits) ++ ")\n"
               ++ "#define OILR_L_BITS (" ++ (show lBits) ++ ")\n"
               ++ "#define OILR_R_BITS (" ++ (show rBits) ++ ")\n"
@@ -51,12 +50,8 @@
                     (False, False) -> "#define NDEBUG\n"
                     (_, True)      -> "#define OILR_PARANOID_CHECKS\n"
                     _              -> ""
-<<<<<<< HEAD
-        oilr@(cBits, oBits,iBits,lBits,rBits) = oilrBits iss
-=======
         oilr@(oBits,iBits,lBits,rBits) = oilrBits capBits iss
         capBits = if DisableOilr `elem` flags then 0 else 8
->>>>>>> 8b2fcc06
 
 -- Generate C declarations so that the ordering of definitions
 -- doesn't matter
@@ -70,20 +65,13 @@
 
 
 oilrIndexTotalBits :: OilrIndexBits -> Int
-oilrIndexTotalBits (c,o,i,l,r) = c+o+i+l+r
+oilrIndexTotalBits (o,i,l,r) = o+i+l+r
 
 extractPredicates :: OilrProg -> [Pred]
 extractPredicates is = concatMap harvestPred is
     where harvestPred (LUN _ p) = [p]
           harvestPred _         = []
 
-<<<<<<< HEAD
-oilrBits :: [OilrProg] -> OilrIndexBits
-oilrBits iss = trace (show (f c, f o, f i, f l, f r)) (f c, f o, f i, f l, f r)
-    where
-        f = (bits . maximum . map extract) 
-        (c, o, i, l, r) = unzip5 $ extractPredicates $ concat iss
-=======
 oilrBits :: Int -> [OilrProg] -> OilrIndexBits
 oilrBits cap iss = trace (show (f o, f i, f l, f' r)) (f o, f i, f l, f' r)
     -- We can't cap the r dimension, because there's no other check for the root flag.
@@ -91,25 +79,10 @@
         f x = min cap $ f' x
         f' = (bits . maximum . map extract)
         (o, i, l, r) = unzip4 $ extractPredicates $ concat iss
->>>>>>> 8b2fcc06
         extract (Equ n) = n
         extract (GtE n) = n
         bits n = head $ dropWhile (\x -> 2^x <= n) [0,1..]
 
-<<<<<<< HEAD
-sigsForPred :: OilrIndexBits -> Pred -> (Pred, [Int])
-sigsForPred (cBits, oBits, iBits, lBits, rBits) p@(c, o, i, l, r) =
-    (p, nub [ o' `shift` oShift + i' `shift` iShift + l' `shift` lShift + r' `shift` rShift
-                | c' <- case c of Equ n -> [n] ; GtE n -> [n..(1 `shift` cBits)-1]
-                , o' <- case o of Equ n -> [n] ; GtE n -> [n..(1 `shift` oBits)-1]
-                , i' <- case i of Equ n -> [n] ; GtE n -> [n..(1 `shift` iBits)-1]
-                , l' <- case l of Equ n -> [n] ; GtE n -> [n..(1 `shift` lBits)-1]
-                , r' <- case r of Equ n -> [n] ; GtE n -> [n..(1 `shift` rBits)-1] ])
-    where
-        cShift = oShift + oBits
-        oShift = iShift + iBits
-        iShift = lShift + lBits
-=======
 sigsForPred :: Int -> OilrIndexBits -> Pred -> (Pred, [Int])
 sigsForPred cap (oBits, iBits, lBits, rBits) p@(o, i, l, r) =
     (p, nub [ o' `shift` oShift + i' `shift` iShift + l' `shift` lShift + r' `shift` rShift
@@ -121,7 +94,6 @@
         capSize = (1 `shift` cap) - 1
         oShift = iShift + min cap iBits
         iShift = lShift + min cap lBits
->>>>>>> 8b2fcc06
         lShift = rShift + rBits
         rShift = 0
 
